--- conflicted
+++ resolved
@@ -374,15 +374,11 @@
     ///         // There are no keys in the database
     ///     }
     /// }
-<<<<<<< HEAD
+    /// let _ = DB::destroy(&Options::default(), path);
+    /// ```
     pub fn seek_for_prev<K: AsRef<[u8]>>(&mut self, key: K) {
         let key = key.as_ref();
 
-=======
-    /// let _ = DB::destroy(&Options::default(), path);
-    /// ```
-    pub fn seek_for_prev(&mut self, key: &[u8]) {
->>>>>>> f4bd7c39
         unsafe {
             ffi::rocksdb_iter_seek_for_prev(
                 self.inner,
@@ -1545,8 +1541,6 @@
     pub fn to_utf8(&self) -> Option<&str> {
         str::from_utf8(self.deref()).ok()
     }
-<<<<<<< HEAD
-=======
 }
 
 fn to_cpath<P: AsRef<Path>>(path: P) -> Result<CString, Error> {
@@ -1731,5 +1725,4 @@
         db.set_options(&multiple_options).unwrap();
     }
     assert!(DB::destroy(&Options::default(), path).is_ok());
->>>>>>> f4bd7c39
 }